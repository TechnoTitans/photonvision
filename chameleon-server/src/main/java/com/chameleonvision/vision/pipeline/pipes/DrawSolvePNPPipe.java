--- conflicted
+++ resolved
@@ -41,24 +41,9 @@
         boxCornerMat.fromList(finalList);
     }
 
-<<<<<<< HEAD
 
     public void setConfig(StandardCVPipelineSettings settings) {
         setBox(settings.targetCornerMat);
-=======
-    public void set2020Box() {
-        boxCornerMat.release();
-        boxCornerMat = new MatOfPoint3f(
-                new Point3(-19.625, 0, 0),
-                new Point3(-9.819867, -17, 0),
-                new Point3(9.819867, -17, 0),
-                new Point3(19.625, 0, 0),
-                new Point3(-19.625, 0, -6),
-                new Point3(-9.819867, -17, -6),
-                new Point3(9.819867, -17, -6),
-                new Point3(19.625, 0, -6)
-        );
->>>>>>> a0b89168
     }
 
     private Mat cameraMatrix = new Mat();
@@ -112,11 +97,7 @@
             Imgproc.circle(image, it.minAreaRect.center, 5, red);
 
             // draw corners
-<<<<<<< HEAD
             for (int i = 0; i < it.imageCornerPoints.rows(); i++) {
-=======
-            for(int i = 0; i < it.imageCornerPoints.rows(); i++) {
->>>>>>> a0b89168
                 var point = new Point(it.imageCornerPoints.get(i, 0));
                 Imgproc.circle(image, point, 4, green, 5);
             }

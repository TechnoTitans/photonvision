<template>
    <div>
<<<<<<< HEAD
        <CVselect name="SortMode" v-model="value.SortMode" :list="['Largest','Smallest','Highest','Lowest','Rightmost','Leftmost','Centermost']" @input="handleInput('sortMode',value.SortMode)"></CVselect>
=======
        <CVselect name="SortMode" v-model="value.sortMode" :list="['Largest','Smallest','Highest','Lowest','Rightmost','Leftmost','Closest']" @input="handleInput('sortMode',value.sortMode)"></CVselect>
>>>>>>> ecbd8076
        <span>Calibrate:</span><v-divider dark color="white"></v-divider>
        <v-row align="center" justify="start">
            <v-col style="padding-right:0px" :cols="3"> 
                <v-btn small color="#4baf62" @click="takePointA">Take Point A</v-btn>
            </v-col>
            <v-col style="margin-left:0px" :cols="3">
                <v-btn small color="#4baf62" @click="takePointB">Take Point B</v-btn>
            </v-col>
            <v-col>
                <v-btn small @click="clearSlope" color="yellow darken-3">Clear All Points</v-btn>
            </v-col>
            
        </v-row>
        <v-snackbar :timeout="3000" v-model="snackbar" top color="error">
            <span style="color:#000">Points are too close</span>
            <v-btn color="black" text @click="snackbar = false">Close</v-btn>
        </v-snackbar>
    </div>
</template>

<script>
import CVselect from '../../components/cv-select'
    export default {
        name: 'Output',
        props:['value'],
        components:{
            CVselect
        },
        methods:{
            takePointA(){
                this.pointA = this.rawPoint;
                this.calcSlope();
            },
            takePointB(){
                this.pointB = this.rawPoint;
                this.calcSlope();
            },
            calcSlope(){
                if(this.pointA !== undefined && this.pointB !== undefined){
                    let m = (this.pointB[1] - this.pointA[1]) / (this.pointB[0] - this.pointA[0]);
                    let b = this.pointA[1] - (m * this.pointA[0]);
                    if(isNaN(m) === false && isNaN(b) === false){
                        this.sendSlope(m,b,true);
                    } else {
                         this.snackbar = true;
                    }
                    this.pointA = undefined;
                    this.pointB = undefined;
                }
            },
            sendSlope(m,b,valid){
                this.handleInput('m',m);
                this.handleInput('b',b);
                this.handleInput('isCalibrated',valid);
            },
            clearSlope(){
                this.sendSlope(1,0,false);
                this.pointA = undefined;
                this.pointB = undefined;
            }
        },

        data() {
            return {
                snackbar: false,
                pointA: undefined,
                pointB: undefined 
            }
        },
        computed:{
            rawPoint:{
                get(){
                    return this.$store.state.point.raw;
                }
            }
        }
    }
</script>

<style scoped>
</style><|MERGE_RESOLUTION|>--- conflicted
+++ resolved
@@ -1,10 +1,6 @@
 <template>
     <div>
-<<<<<<< HEAD
-        <CVselect name="SortMode" v-model="value.SortMode" :list="['Largest','Smallest','Highest','Lowest','Rightmost','Leftmost','Centermost']" @input="handleInput('sortMode',value.SortMode)"></CVselect>
-=======
         <CVselect name="SortMode" v-model="value.sortMode" :list="['Largest','Smallest','Highest','Lowest','Rightmost','Leftmost','Closest']" @input="handleInput('sortMode',value.sortMode)"></CVselect>
->>>>>>> ecbd8076
         <span>Calibrate:</span><v-divider dark color="white"></v-divider>
         <v-row align="center" justify="start">
             <v-col style="padding-right:0px" :cols="3"> 
